--- conflicted
+++ resolved
@@ -3,98 +3,6 @@
 
 use crate::{ElementData, Html, HtmlSanitizerMode, NodeData, NodeRef, SanitizerConfig};
 
-<<<<<<< HEAD
-/// HTML elements allowed in the Matrix specification.
-static ALLOWED_ELEMENTS_STRICT: Set<&str> = phf_set! {
-    "del", "h1", "h2", "h3", "h4", "h5", "h6", "blockquote", "p", "a",
-    "ul", "ol", "sup", "sub", "li", "b", "i", "u", "strong", "em", "s",
-    "code", "hr", "br", "div", "table", "thead", "tbody", "tr", "th", "td",
-    "caption", "pre", "span", "img", "details", "summary", "mx-reply",
-};
-
-/// The HTML element name for a rich reply fallback.
-const RICH_REPLY_ELEMENT_NAME: &str = "mx-reply";
-
-/// HTML elements that were previously allowed in the Matrix specification, with their replacement.
-static DEPRECATED_ELEMENTS: Map<&str, &str> = phf_map! {
-    "font" => "span",
-    "strike" => "s",
-};
-
-/// Allowed attributes per HTML element according to the Matrix specification.
-static ALLOWED_ATTRIBUTES_STRICT: Map<&str, &Set<&str>> = phf_map! {
-    "span" => &ALLOWED_ATTRIBUTES_SPAN_STRICT,
-    "a" => &ALLOWED_ATTRIBUTES_A_STRICT,
-    "img" => &ALLOWED_ATTRIBUTES_IMG_STRICT,
-    "ol" => &ALLOWED_ATTRIBUTES_OL_STRICT,
-    "code" => &ALLOWED_ATTRIBUTES_CODE_STRICT,
-    "div" => &ALLOWED_ATTRIBUTES_DIV_STRICT,
-};
-
-#[cfg(not(feature = "unstable-msc4286"))]
-static ALLOWED_ATTRIBUTES_SPAN_STRICT: Set<&str> =
-    phf_set! { "data-mx-bg-color", "data-mx-color", "data-mx-spoiler", "data-mx-maths" };
-
-#[cfg(feature = "unstable-msc4286")]
-static ALLOWED_ATTRIBUTES_SPAN_STRICT: Set<&str> = phf_set! { "data-mx-bg-color", "data-mx-color", "data-mx-spoiler", "data-mx-maths", "data-msc4286-external-payment-details" };
-
-static ALLOWED_ATTRIBUTES_A_STRICT: Set<&str> = phf_set! { "target", "href" };
-static ALLOWED_ATTRIBUTES_IMG_STRICT: Set<&str> =
-    phf_set! { "width", "height", "alt", "title", "src", "data-mx-emoticon" };
-static ALLOWED_ATTRIBUTES_OL_STRICT: Set<&str> = phf_set! { "start" };
-static ALLOWED_ATTRIBUTES_CODE_STRICT: Set<&str> = phf_set! { "class" };
-static ALLOWED_ATTRIBUTES_DIV_STRICT: Set<&str> = phf_set! { "data-mx-maths" };
-
-/// Attributes that were previously allowed on HTML elements according to the Matrix specification,
-/// with their replacement.
-static DEPRECATED_ATTRS: Map<&str, &Map<&str, &str>> = phf_map! {
-    "font" => &DEPRECATED_ATTRIBUTES_FONT,
-};
-static DEPRECATED_ATTRIBUTES_FONT: Map<&str, &str> = phf_map! { "color" => "data-mx-color" };
-
-/// Allowed schemes of URIs per attribute per HTML element according to the Matrix specification.
-static ALLOWED_SCHEMES_STRICT: Map<&str, &Map<&str, &Set<&str>>> = phf_map! {
-    "a" => &ALLOWED_SCHEMES_A_STRICT,
-    "img" => &ALLOWED_SCHEMES_IMG_STRICT,
-};
-static ALLOWED_SCHEMES_A_STRICT: Map<&str, &Set<&str>> = phf_map! {
-    "href" => &ALLOWED_SCHEMES_A_HREF_STRICT,
-};
-pub(crate) static ALLOWED_SCHEMES_A_HREF_STRICT: Set<&str> =
-    phf_set! { "http", "https", "ftp", "mailto", "magnet" };
-static ALLOWED_SCHEMES_IMG_STRICT: Map<&str, &Set<&str>> = phf_map! {
-    "src" => &ALLOWED_SCHEMES_IMG_SRC_STRICT,
-};
-static ALLOWED_SCHEMES_IMG_SRC_STRICT: Set<&str> = phf_set! { "mxc" };
-
-/// Extra allowed schemes of URIs per attribute per HTML element.
-///
-/// This is a convenience list to add schemes that can be encountered but are not listed in the
-/// Matrix specification. It consists of:
-///
-/// * The `matrix` scheme for `a` elements (see [matrix-org/matrix-spec#1108]).
-///
-/// To get a complete list, add these to `ALLOWED_SCHEMES_STRICT`.
-///
-/// [matrix-org/matrix-spec#1108]: https://github.com/matrix-org/matrix-spec/issues/1108
-static ALLOWED_SCHEMES_COMPAT: Map<&str, &Map<&str, &Set<&str>>> = phf_map! {
-    "a" => &ALLOWED_SCHEMES_A_COMPAT,
-};
-static ALLOWED_SCHEMES_A_COMPAT: Map<&str, &Set<&str>> = phf_map! {
-    "href" => &ALLOWED_SCHEMES_A_HREF_COMPAT,
-};
-pub(crate) static ALLOWED_SCHEMES_A_HREF_COMPAT: Set<&str> = phf_set! { "matrix" };
-
-/// Allowed classes per HTML element according to the Matrix specification.
-static ALLOWED_CLASSES_STRICT: Map<&str, &Set<&str>> =
-    phf_map! { "code" => &ALLOWED_CLASSES_CODE_STRICT };
-static ALLOWED_CLASSES_CODE_STRICT: Set<&str> = phf_set! { "language-*" };
-
-/// Max depth of nested HTML elements allowed by the Matrix specification.
-const MAX_DEPTH_STRICT: u32 = 100;
-
-=======
->>>>>>> 184d4f85
 impl SanitizerConfig {
     /// Whether the current mode uses the rules from the Matrix specification.
     fn use_spec(&self) -> bool {
@@ -559,7 +467,7 @@
                 _ => false,
             },
             "a" => matches!(attribute_name, "target" | "href",),
-            "img" => matches!(attribute_name, "width" | "height" | "alt" | "title" | "src",),
+            "img" => matches!(attribute_name, "width" | "height" | "alt" | "title" | "src" | "data-mx-emoticon",),
             "ol" => matches!(attribute_name, "start",),
             "code" => matches!(attribute_name, "class",),
             "div" => matches!(attribute_name, "data-mx-maths",),
