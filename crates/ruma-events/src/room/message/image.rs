--- conflicted
+++ resolved
@@ -2,10 +2,6 @@
 use serde::{Deserialize, Serialize};
 
 use super::FormattedBody;
-<<<<<<< HEAD
-
-=======
->>>>>>> b2542df2
 use crate::room::{EncryptedFile, ImageInfo, MediaSource};
 
 /// The payload for an image message.
@@ -19,11 +15,7 @@
     /// uploaded file. Otherwise, this should be interpreted as a user-written media caption.
     pub body: String,
 
-<<<<<<< HEAD
-    /// Formatted form of the message `body`.
-=======
     /// Formatted form of the message `body`, if `body` is a caption.
->>>>>>> b2542df2
     #[serde(flatten)]
     pub formatted: Option<FormattedBody>,
 
