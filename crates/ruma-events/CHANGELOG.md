--- conflicted
+++ resolved
@@ -1,6 +1,5 @@
 # [unreleased]
 
-<<<<<<< HEAD
 Breaking changes:
 
 - Reply fallbacks are not generated anymore, according to MSC2781 / Matrix 1.13.
@@ -13,9 +12,8 @@
   - `make_for_thread` also takes a `ReplyMetadata` instead of a room message
     event.
   - `make_replacement` does not take the replied-to message anymore.
-=======
+
 # 0.30.1
->>>>>>> 642235cd
 
 Bug fixes:
 
