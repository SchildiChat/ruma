--- conflicted
+++ resolved
@@ -1,7 +1,5 @@
 # [unreleased]
 
-<<<<<<< HEAD
-=======
 Breaking changes:
 
 - All the endpoints use a `SinglePath` rather than a `VersionHistory` as
@@ -11,20 +9,16 @@
     `unstable` module to be able to support the unstable endpoint defined in
     their MSC.
 
->>>>>>> 1c842bd2
 Improvements:
 
 - `RawStrippedState::Stripped` is deprecated in favor of the `Pdu` variant,
   according to Matrix 1.16.
-<<<<<<< HEAD
-=======
 - `ServerSignatures` supports adding the `X-Matrix` header to outgoing requests.
 - `XMatrix::request_object()` allows to construct the canonical JSON object to
   sign from a request.
 - `XMatrix` can be constructed from a request with `try_from_http_request()`.
 - The signature in the `sig` field of `XMatrix` can be used to verify a request
   with `verify_request()`.
->>>>>>> 1c842bd2
 
 # 0.12.0
 
