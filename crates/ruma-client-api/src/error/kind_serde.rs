--- conflicted
+++ resolved
@@ -228,11 +228,7 @@
             ErrCode::DuplicateAnnotation => ErrorKind::DuplicateAnnotation,
             ErrCode::NotYetUploaded => ErrorKind::NotYetUploaded,
             ErrCode::CannotOverwriteMedia => ErrorKind::CannotOverwriteMedia,
-<<<<<<< HEAD
-            #[cfg(any(feature = "unstable-msc3575", feature = "unstable-simplified-msc3575"))]
-=======
             #[cfg(any(feature = "unstable-msc3575", feature = "unstable-msc4186"))]
->>>>>>> 2499d59b
             ErrCode::UnknownPos => ErrorKind::UnknownPos,
             ErrCode::UrlNotSet => ErrorKind::UrlNotSet,
             ErrCode::BadStatus => ErrorKind::BadStatus {
@@ -305,11 +301,7 @@
     NotYetUploaded,
     #[ruma_enum(alias = "FI.MAU.MSC2246_CANNOT_OVERWRITE_MEDIA")]
     CannotOverwriteMedia,
-<<<<<<< HEAD
-    #[cfg(any(feature = "unstable-msc3575", feature = "unstable-simplified-msc3575"))]
-=======
     #[cfg(any(feature = "unstable-msc3575", feature = "unstable-msc4186"))]
->>>>>>> 2499d59b
     UnknownPos,
     UrlNotSet,
     BadStatus,
