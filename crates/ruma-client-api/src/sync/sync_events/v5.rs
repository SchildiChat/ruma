--- conflicted
+++ resolved
@@ -729,112 +729,6 @@
     }
 }
 
-<<<<<<< HEAD
-#[cfg(feature = "unstable-msc3575")]
-impl From<v4::Response> for Response {
-    fn from(value: v4::Response) -> Self {
-        Self {
-            pos: value.pos,
-            txn_id: value.txn_id,
-            lists: value.lists.into_iter().map(|(room_id, list)| (room_id, list.into())).collect(),
-            rooms: value.rooms.into_iter().map(|(room_id, room)| (room_id, room.into())).collect(),
-            extensions: value.extensions.into(),
-        }
-    }
-}
-
-#[cfg(feature = "unstable-msc3575")]
-impl From<v4::SyncList> for response::List {
-    fn from(value: v4::SyncList) -> Self {
-        Self { count: value.count }
-    }
-}
-
-#[cfg(feature = "unstable-msc3575")]
-impl From<v4::SlidingSyncRoom> for response::Room {
-    fn from(value: v4::SlidingSyncRoom) -> Self {
-        Self {
-            name: value.name,
-            avatar: value.avatar,
-            initial: value.initial,
-            is_dm: value.is_dm,
-            invite_state: value.invite_state,
-            unread_notifications: value.unread_notifications,
-            unread_count: value.unread_count,
-            timeline: value.timeline,
-            required_state: value.required_state,
-            prev_batch: value.prev_batch,
-            limited: value.limited,
-            joined_count: value.joined_count,
-            invited_count: value.invited_count,
-            num_live: value.num_live,
-            bump_stamp: value.timestamp.map(|t| t.0),
-            heroes: value.heroes.map(|heroes| heroes.into_iter().map(Into::into).collect()),
-        }
-    }
-}
-
-#[cfg(feature = "unstable-msc3575")]
-impl From<v4::SlidingSyncRoomHero> for response::Hero {
-    fn from(value: v4::SlidingSyncRoomHero) -> Self {
-        Self { user_id: value.user_id, name: value.name, avatar: value.avatar }
-    }
-}
-
-#[cfg(feature = "unstable-msc3575")]
-impl From<v4::Extensions> for response::Extensions {
-    fn from(value: v4::Extensions) -> Self {
-        Self {
-            to_device: value.to_device.map(Into::into),
-            e2ee: value.e2ee.into(),
-            account_data: value.account_data.into(),
-            receipts: value.receipts.into(),
-            typing: value.typing.into(),
-        }
-    }
-}
-
-#[cfg(feature = "unstable-msc3575")]
-impl From<v4::ToDevice> for response::ToDevice {
-    fn from(value: v4::ToDevice) -> Self {
-        Self { next_batch: value.next_batch, events: value.events }
-    }
-}
-
-#[cfg(feature = "unstable-msc3575")]
-impl From<v4::E2EE> for response::E2EE {
-    fn from(value: v4::E2EE) -> Self {
-        Self {
-            device_lists: value.device_lists,
-            device_one_time_keys_count: value.device_one_time_keys_count,
-            device_unused_fallback_key_types: value.device_unused_fallback_key_types,
-        }
-    }
-}
-
-#[cfg(feature = "unstable-msc3575")]
-impl From<v4::AccountData> for response::AccountData {
-    fn from(value: v4::AccountData) -> Self {
-        Self { global: value.global, rooms: value.rooms }
-    }
-}
-
-#[cfg(feature = "unstable-msc3575")]
-impl From<v4::Receipts> for response::Receipts {
-    fn from(value: v4::Receipts) -> Self {
-        Self { rooms: value.rooms }
-    }
-}
-
-#[cfg(feature = "unstable-msc3575")]
-impl From<v4::Typing> for response::Typing {
-    fn from(value: v4::Typing) -> Self {
-        Self { rooms: value.rooms }
-    }
-}
-
-=======
->>>>>>> 17d1412b
 #[cfg(test)]
 mod tests {
     use ruma_common::owned_room_id;
