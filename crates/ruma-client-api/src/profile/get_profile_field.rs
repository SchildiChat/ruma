--- conflicted
+++ resolved
@@ -15,14 +15,10 @@
 
     use std::marker::PhantomData;
 
-<<<<<<< HEAD
-    use ruma_common::{api::Metadata, metadata, OwnedUserId};
-=======
     use ruma_common::{
         api::{auth_scheme::NoAuthentication, path_builder::VersionHistory, Metadata},
         metadata, OwnedUserId,
     };
->>>>>>> 1c842bd2
 
     use crate::profile::{
         profile_field_serde::StaticProfileFieldVisitor, ProfileFieldName, ProfileFieldValue,
@@ -32,11 +28,7 @@
     metadata! {
         method: GET,
         rate_limited: false,
-<<<<<<< HEAD
-        authentication: None,
-=======
         authentication: NoAuthentication,
->>>>>>> 1c842bd2
         // History valid for fields that existed in Matrix 1.0, i.e. `displayname` and `avatar_url`.
         history: {
             unstable("uk.tcpip.msc4133") => "/_matrix/client/unstable/uk.tcpip.msc4133/profile/{user_id}/{field}",
@@ -73,25 +65,6 @@
         type EndpointError = crate::Error;
         type IncomingResponse = Response;
 
-<<<<<<< HEAD
-        const METADATA: Metadata = METADATA;
-
-        fn try_into_http_request<T: Default + bytes::BufMut>(
-            self,
-            base_url: &str,
-            access_token: ruma_common::api::SendAccessToken<'_>,
-            considering: &'_ ruma_common::api::SupportedVersions,
-        ) -> Result<http::Request<T>, ruma_common::api::error::IntoHttpError> {
-            use http::header::{self, HeaderValue};
-
-            let url = if self.field.existed_before_extended_profiles() {
-                METADATA.make_endpoint_url(
-                    considering,
-                    base_url,
-                    &[&self.user_id, &self.field],
-                    "",
-                )?
-=======
         fn try_into_http_request<T: Default + bytes::BufMut + AsRef<[u8]>>(
             self,
             base_url: &str,
@@ -102,7 +75,6 @@
 
             let url = if self.field.existed_before_extended_profiles() {
                 Self::make_endpoint_url(considering, base_url, &[&self.user_id, &self.field], "")?
->>>>>>> 1c842bd2
             } else {
                 crate::profile::EXTENDED_PROFILE_FIELD_HISTORY.make_endpoint_url(
                     considering,
@@ -112,28 +84,12 @@
                 )?
             };
 
-<<<<<<< HEAD
-            let mut http_request_builder = http::Request::builder()
-                .method(METADATA.method)
-                .uri(url)
-                .header(header::CONTENT_TYPE, "application/json");
-
-            if let Some(access_token) = access_token.get_not_required_for_endpoint() {
-                http_request_builder = http_request_builder.header(
-                    header::AUTHORIZATION,
-                    HeaderValue::from_str(&format!("Bearer {access_token}"))?,
-                );
-            }
-
-            Ok(http_request_builder.body(T::default())?)
-=======
             let mut http_request =
                 http::Request::builder().method(Self::METHOD).uri(url).body(T::default())?;
 
             Self::Authentication::add_authentication(&mut http_request, access_token)?;
 
             Ok(http_request)
->>>>>>> 1c842bd2
         }
     }
 
@@ -142,11 +98,6 @@
         type EndpointError = crate::Error;
         type OutgoingResponse = Response;
 
-<<<<<<< HEAD
-        const METADATA: Metadata = METADATA;
-
-=======
->>>>>>> 1c842bd2
         fn try_from_http_request<B, S>(
             request: http::Request<B>,
             path_args: &[S],
@@ -155,16 +106,7 @@
             B: AsRef<[u8]>,
             S: AsRef<str>,
         {
-<<<<<<< HEAD
-            if request.method() != METADATA.method {
-                return Err(ruma_common::api::error::FromHttpRequestError::MethodMismatch {
-                    expected: METADATA.method,
-                    received: request.method().clone(),
-                });
-            }
-=======
             Self::check_request_method(request.method())?;
->>>>>>> 1c842bd2
 
             let (user_id, field) =
                 serde::Deserialize::deserialize(serde::de::value::SeqDeserializer::<
@@ -349,7 +291,8 @@
     fn serialize_request() {
         use std::borrow::Cow;
 
-<<<<<<< HEAD
+        use ruma_common::api::{auth_scheme::SendAccessToken, OutgoingRequest, SupportedVersions};
+
         // Profile field that existed in Matrix 1.0.
         let avatar_url_request =
             Request::new(owned_user_id!("@alice:localhost"), ProfileFieldName::AvatarUrl);
@@ -360,70 +303,14 @@
             .try_into_http_request::<Vec<u8>>(
                 "http://localhost/",
                 SendAccessToken::None,
-                &SupportedVersions::from_parts(&["v1.11".to_owned()], &Default::default()),
-            )
-            .unwrap();
-        assert_eq!(
-            http_request.uri().path(),
-            "/_matrix/client/v3/profile/@alice:localhost/avatar_url"
-        );
-
-        // Matrix 1.16
-        let http_request = avatar_url_request
-            .try_into_http_request::<Vec<u8>>(
-                "http://localhost/",
-                SendAccessToken::None,
-                &SupportedVersions::from_parts(&["v1.16".to_owned()], &Default::default()),
-            )
-            .unwrap();
-        assert_eq!(
-            http_request.uri().path(),
-            "/_matrix/client/v3/profile/@alice:localhost/avatar_url"
-        );
-
-        // Profile field that didn't exist in Matrix 1.0.
-        let custom_field_request =
-            Request::new(owned_user_id!("@alice:localhost"), "dev.ruma.custom_field".into());
-
-        // Matrix 1.11
-        let http_request = custom_field_request
-=======
-        use ruma_common::api::{auth_scheme::SendAccessToken, OutgoingRequest, SupportedVersions};
-
-        // Profile field that existed in Matrix 1.0.
-        let avatar_url_request =
-            Request::new(owned_user_id!("@alice:localhost"), ProfileFieldName::AvatarUrl);
-
-        // Matrix 1.11
-        let http_request = avatar_url_request
->>>>>>> 1c842bd2
-            .clone()
-            .try_into_http_request::<Vec<u8>>(
-                "http://localhost/",
-                SendAccessToken::None,
-<<<<<<< HEAD
-                &SupportedVersions::from_parts(&["v1.11".to_owned()], &Default::default()),
-=======
                 Cow::Owned(SupportedVersions::from_parts(
                     &["v1.11".to_owned()],
                     &Default::default(),
                 )),
->>>>>>> 1c842bd2
             )
             .unwrap();
         assert_eq!(
             http_request.uri().path(),
-<<<<<<< HEAD
-            "/_matrix/client/unstable/uk.tcpip.msc4133/profile/@alice:localhost/dev.ruma.custom_field"
-        );
-
-        // Matrix 1.16
-        let http_request = custom_field_request
-            .try_into_http_request::<Vec<u8>>(
-                "http://localhost/",
-                SendAccessToken::None,
-                &SupportedVersions::from_parts(&["v1.16".to_owned()], &Default::default()),
-=======
             "/_matrix/client/v3/profile/@alice:localhost/avatar_url"
         );
 
@@ -436,13 +323,10 @@
                     &["v1.16".to_owned()],
                     &Default::default(),
                 )),
->>>>>>> 1c842bd2
             )
             .unwrap();
         assert_eq!(
             http_request.uri().path(),
-<<<<<<< HEAD
-=======
             "/_matrix/client/v3/profile/@alice:localhost/avatar_url"
         );
 
@@ -480,7 +364,6 @@
             .unwrap();
         assert_eq!(
             http_request.uri().path(),
->>>>>>> 1c842bd2
             "/_matrix/client/v3/profile/@alice:localhost/dev.ruma.custom_field"
         );
     }
