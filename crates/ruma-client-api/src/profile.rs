--- conflicted
+++ resolved
@@ -3,14 +3,10 @@
 use std::borrow::Cow;
 
 use ruma_common::{
-<<<<<<< HEAD
-    api::{MatrixVersion, StablePathSelector, VersionHistory},
-=======
     api::{
         path_builder::{StablePathSelector, VersionHistory},
         MatrixVersion,
     },
->>>>>>> 1c842bd2
     serde::StringEnum,
     OwnedMxcUri,
 };
