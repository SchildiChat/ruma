--- conflicted
+++ resolved
@@ -16,8 +16,6 @@
   `PredefinedOverrideRuleId`, and they are still supported in
   `PatternedPushRule::applies_to()` and `ConditionalPushRule::applies()`, for
   backwards-compatibility for clients.
-<<<<<<< HEAD
-=======
 - Macros no longer support importing the `ruma` and `ruma-events` crate from the
   `matrix-sdk-appservice` crate. This crate was dropped 2 years ago.
 - `Metadata` was changed from a `struct` to a `trait`. It is a supertrait of
@@ -56,7 +54,6 @@
 - With the `request` and `response` attribute macros, the `Content-Type` header
   defaults to `application/octet-stream` instead of `application/json` if the
   `raw_body` attribute is set on a field.
->>>>>>> 1c842bd2
 
 Improvements:
 
@@ -66,13 +63,10 @@
   for development, and room version 12 should be used instead.
 - `Metadata::make_endpoint_url()` is also available as `VersionHistory::make_endpoint_url()`.
 - `PushCondition::ContainsDisplayName` is deprecated, according to MSC4210.
-<<<<<<< HEAD
-=======
 - Add `SinglePath` as a `PathBuilder`. It should be used for APIs that don't
   have a `/versions` endpoint and for endpoints that can't be versioned.
 - `AuthScheme` data can be extracted from incoming HTTP requests with
   `AuthScheme::extract_authentication()`.
->>>>>>> 1c842bd2
 
 # 0.16.0
 
