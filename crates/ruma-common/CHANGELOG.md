--- conflicted
+++ resolved
@@ -1,6 +1,5 @@
 # [unreleased]
 
-<<<<<<< HEAD
 Breaking changes:
 
 - `UserId` parsing and deserialization are now compatible with all non-compliant
@@ -14,9 +13,8 @@
   the spec.
 - `(owned_)room_alias_id!` macros disallow the `NUL` byte for the localpart, due
   to a clarification in the spec.
-=======
+
 # 0.15.1
->>>>>>> 642235cd
 
 Improvements:
 
