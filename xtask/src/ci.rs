// Triggers at the `#[clap(subcommand)]` line, but not easily reproducible outside this crate.
#![allow(unused_qualifications)]

use std::path::Path;

use clap::{Args, Subcommand};
use xshell::Shell;

use crate::{bench::BenchPackage, cargo::FeatureFilter, cmd, Metadata, Result, NIGHTLY};

mod reexport_features;
mod spec_links;
mod unused_features;

use reexport_features::check_reexport_features;
use spec_links::check_spec_links;
use unused_features::check_unused_features;

const MSRV: &str = "1.82";

#[derive(Args)]
pub struct CiArgs {
    #[clap(subcommand)]
    pub cmd: Option<CiCmd>,
}

#[derive(Subcommand)]
pub enum CiCmd {
    /// Check crates compile with the MSRV
    Msrv,
    /// Check all crates with all features (msrv)
    MsrvAll,
    /// Check ruma crate with default features (msrv)
    MsrvRuma,
    /// Check ruma-identifiers with `ruma_identifiers_storage="Box"`
    MsrvOwnedIdBox,
    /// Check ruma-identifiers with `ruma_identifiers_storage="Arc"`
    MsrvOwnedIdArc,
    /// Run all the tasks that use the stable version
    Stable,
    /// Check all crates with all features (stable)
    StableAll,
    /// Check ruma-common with only the required features (stable)
    StableCommon,
    /// Check all benchmarks (stable)
    StableBenches,
    /// Run all tests with almost all features (stable)
    TestAll,
    /// Run all tests with almost all features, including the compat features (stable)
    TestCompat,
    /// Run doc tests with almost all features (stable)
    TestDoc,
    /// Run all the tasks that use the nightly version
    Nightly,
    /// Check formatting (nightly)
    Fmt,
    /// Check ruma crate with `full` features (nightly)
    NightlyFull,
    /// Check all crates with all features (nightly)
    NightlyAll,
    /// Lint default features with clippy (nightly)
    ClippyDefault,
    /// Lint client features with clippy on a wasm target (nightly)
    ClippyWasm,
    /// Lint almost all features with clippy (nightly)
    ClippyAll,
    /// Lint all benchmarks with clippy (nightly)
    ClippyBenches,
    /// Run all lints that don't need compilation
    Lint,
    /// Check sorting of dependencies (lint)
    Dependencies,
    /// Check spec links point to a recent version (lint)
    SpecLinks,
    /// Check all cargo features of sub-crates can be enabled from ruma (lint)
    ReexportFeatures,
    /// Check typos
    Typos,
    /// Check whether there are unused cargo features (lint)
    UnusedFeatures,
}

/// Task to run CI tests.
pub struct CiTask {
    /// Which command to run.
    cmd: Option<CiCmd>,

    /// The metadata of the workspace.
    project_metadata: Metadata,

    /// The shell API to use to run commands.
    sh: Shell,
}

impl CiTask {
    pub(crate) fn new(cmd: Option<CiCmd>) -> Result<Self> {
        let sh = Shell::new()?;
        let project_metadata = Metadata::load(&sh)?;
        Ok(Self { cmd, sh, project_metadata })
    }

    fn project_root(&self) -> &Path {
        &self.project_metadata.workspace_root
    }

    pub(crate) fn run(self) -> Result<()> {
        let _p = self.sh.push_dir(self.project_root());

        match self.cmd {
            Some(CiCmd::Msrv) => self.msrv()?,
            Some(CiCmd::MsrvAll) => self.msrv_all()?,
            Some(CiCmd::MsrvRuma) => self.msrv_ruma()?,
            Some(CiCmd::MsrvOwnedIdBox) => self.msrv_owned_id_box()?,
            Some(CiCmd::MsrvOwnedIdArc) => self.msrv_owned_id_arc()?,
            Some(CiCmd::Stable) => self.stable()?,
            Some(CiCmd::StableAll) => self.stable_all()?,
            Some(CiCmd::StableCommon) => self.stable_common()?,
            Some(CiCmd::StableBenches) => self.stable_benches()?,
            Some(CiCmd::TestAll) => self.test_all()?,
            Some(CiCmd::TestCompat) => self.test_compat()?,
            Some(CiCmd::TestDoc) => self.test_doc()?,
            Some(CiCmd::Nightly) => self.nightly()?,
            Some(CiCmd::Fmt) => self.fmt()?,
            Some(CiCmd::NightlyFull) => self.nightly_full()?,
            Some(CiCmd::NightlyAll) => self.nightly_all()?,
            Some(CiCmd::ClippyDefault) => self.clippy_default()?,
            Some(CiCmd::ClippyWasm) => self.clippy_wasm()?,
            Some(CiCmd::ClippyAll) => self.clippy_all()?,
            Some(CiCmd::ClippyBenches) => self.clippy_benches()?,
            Some(CiCmd::Lint) => self.lint()?,
            Some(CiCmd::Dependencies) => self.dependencies()?,
            Some(CiCmd::SpecLinks) => check_spec_links(&self.project_root().join("crates"))?,
            Some(CiCmd::ReexportFeatures) => check_reexport_features(&self.project_metadata)?,
            Some(CiCmd::Typos) => self.typos()?,
            Some(CiCmd::UnusedFeatures) => check_unused_features(&self.sh, &self.project_metadata)?,
            None => {
                self.msrv()
                    .and(self.stable())
                    .and(self.nightly())
                    .and(self.lint())
                    .and(self.typos())?;
            }
        }

        Ok(())
    }

    /// Check that the crates compile with the MSRV.
    fn msrv(&self) -> Result<()> {
        self.msrv_all()?;
        self.msrv_ruma()
    }

    /// Check all crates with all features with the MSRV, except:
    /// * ruma (would pull in ruma-signatures)
    /// * ruma-macros (it's still pulled as a dependency but don't want to enable its nightly-only
    ///   internal feature here)
    /// * ruma-signatures (MSRV exception)
    /// * xtask (no real reason to enforce an MSRV for it)
    fn msrv_all(&self) -> Result<()> {
        cmd!(
            &self.sh,
            "rustup run {MSRV} cargo check --workspace --all-features
                --exclude ruma
                --exclude ruma-macros
                --exclude ruma-signatures
                --exclude xtask"
        )
        .run()
        .map_err(Into::into)
    }

    /// Check ruma crate with default features with the MSRV.
    fn msrv_ruma(&self) -> Result<()> {
        cmd!(&self.sh, "rustup run {MSRV} cargo check -p ruma").run().map_err(Into::into)
    }

    /// Run all the tasks that use the stable version.
    fn stable(&self) -> Result<()> {
        self.stable_all()?;
        self.stable_common()?;
        self.stable_benches()?;
        self.test_all()?;
        self.test_doc()?;
        Ok(())
    }

    /// Check all crates with all features with the stable version.
    fn stable_all(&self) -> Result<()> {
        // ruma-macros is pulled in as a dependency, but excluding it on the command line means its
        // features don't get activated. It has only a single feature, which is nightly-only.
        cmd!(
            &self.sh,
            "rustup run stable cargo check
                --workspace --all-features --exclude ruma-macros"
        )
        .run()
        .map_err(Into::into)
    }

    /// Check ruma-common with onjy the required features with the stable version.
    fn stable_common(&self) -> Result<()> {
        cmd!(
            &self.sh,
            "rustup run stable cargo check -p ruma-common
                --no-default-features --features client,server"
        )
        .run()
        .map_err(Into::into)
    }

    /// Check all the benchmarks with the stable version.
    fn stable_benches(&self) -> Result<()> {
        let packages = BenchPackage::ALL_PACKAGES_ARGS;

        cmd!(
            &self.sh,
            "rustup run stable cargo check {packages...} --benches --features __criterion"
        )
        .run()
        .map_err(Into::into)
    }

    /// Run tests on all crates with almost all features with the stable version.
    fn test_all(&self) -> Result<()> {
        let features = self.project_metadata.ruma_features(RumaFeatures::All)?;

        cmd!(&self.sh, "rustup run stable cargo test --tests --features {features}")
            .run()
            .map_err(Into::into)
    }

    /// Run tests on all crates with almost all features and the compat features with the stable
    /// version.
    fn test_compat(&self) -> Result<()> {
        let features = self.project_metadata.ruma_features(RumaFeatures::Compat)?;

        cmd!(&self.sh, "rustup run stable cargo test --tests --features {features}")
            .run()
            .map_err(Into::into)
    }

    /// Run doctests on all crates with almost all features with the stable version.
    fn test_doc(&self) -> Result<()> {
        let features = self.project_metadata.ruma_features(RumaFeatures::All)?;

        cmd!(&self.sh, "rustup run stable cargo test --doc --features {features}")
            .run()
            .map_err(Into::into)
    }

    /// Run all the tasks that use the nightly version.
    fn nightly(&self) -> Result<()> {
        self.fmt()?;
        self.nightly_full()?;
        self.clippy_default()?;
        self.clippy_wasm()?;
        self.clippy_all()?;
        self.clippy_benches()
    }

    /// Check the formatting with the nightly version.
    fn fmt(&self) -> Result<()> {
        cmd!(&self.sh, "rustup run {NIGHTLY} cargo fmt -- --check").run().map_err(Into::into)
    }

    /// Check ruma crate with full feature with the nightly version.
    fn nightly_full(&self) -> Result<()> {
        cmd!(&self.sh, "rustup run {NIGHTLY} cargo check -p ruma --features full")
            .run()
            .map_err(Into::into)
    }

    /// Check all crates with all features with the nightly version.
    ///
    /// Also checks that all features that are used in the code exist.
    fn nightly_all(&self) -> Result<()> {
        cmd!(
            &self.sh,
            "
            rustup run {NIGHTLY} cargo check
                --workspace --all-features -Z unstable-options
            "
        )
        .env(
            "RUSTFLAGS",
            "-Z crate-attr=feature(type_privacy_lints) \
             -D private_bounds,private_interfaces,unnameable_types,warnings",
        )
        .run()
        .map_err(Into::into)
    }

    /// Check ruma-common with `ruma_identifiers_storage="Box"`
    fn msrv_owned_id_box(&self) -> Result<()> {
        cmd!(&self.sh, "rustup run {MSRV} cargo check -p ruma-common")
            .env("RUSTFLAGS", "--cfg=ruma_identifiers_storage=\"Box\"")
            .run()
            .map_err(Into::into)
    }

    /// Check ruma-common with `ruma_identifiers_storage="Arc"`
    fn msrv_owned_id_arc(&self) -> Result<()> {
        cmd!(&self.sh, "rustup run {MSRV} cargo check -p ruma-common")
            .env("RUSTFLAGS", "--cfg=ruma_identifiers_storage=\"Arc\"")
            .run()
            .map_err(Into::into)
    }

    /// Lint default features with clippy with the nightly version.
    fn clippy_default(&self) -> Result<()> {
        cmd!(
            &self.sh,
            "
            rustup run {NIGHTLY} cargo clippy
                --workspace --all-targets --features full -- -D warnings
            "
        )
        .run()
        .map_err(Into::into)
    }

    /// Lint ruma with clippy with the nightly version and wasm target.
    fn clippy_wasm(&self) -> Result<()> {
        let features = self.project_metadata.ruma_features(RumaFeatures::Wasm)?;

        cmd!(
            &self.sh,
            "
            rustup run {NIGHTLY} cargo clippy --target wasm32-unknown-unknown
                -p ruma --features {features} -- -D warnings
            "
        )
        .env("CLIPPY_CONF_DIR", ".wasm")
        .run()
        .map_err(Into::into)
    }

    /// Lint almost all features with clippy with the nightly version.
    fn clippy_all(&self) -> Result<()> {
        let features = self.project_metadata.ruma_features(RumaFeatures::Compat)?;

        cmd!(
            &self.sh,
            "
            rustup run {NIGHTLY} cargo clippy
                --workspace --all-targets --features {features} -- -D warnings
            "
        )
        .run()
        .map_err(Into::into)
    }

    /// Lint all benchmarks with clippy with the nightly version.
    fn clippy_benches(&self) -> Result<()> {
        let packages = BenchPackage::ALL_PACKAGES_ARGS;

        cmd!(
            &self.sh,
            "
            rustup run {NIGHTLY} cargo clippy {packages...}
                --benches --features __criterion -- -D warnings
            "
        )
        .run()
        .map_err(Into::into)
    }

    /// Run all lints that don't need compilation.
    fn lint(&self) -> Result<()> {
        // Check dependencies being sorted
        let dependencies_res = self.dependencies();
        // Check that all links point to the same version of the spec
        let spec_links_res = check_spec_links(&self.project_root().join("crates"));
        // Check that all cargo features of sub-crates can be enabled from ruma.
        let reexport_features_res = check_reexport_features(&self.project_metadata);
        // Check whether there are unused cargo features.
        let unused_features_res = check_unused_features(&self.sh, &self.project_metadata);

        dependencies_res.and(spec_links_res).and(reexport_features_res).and(unused_features_res)
    }

    /// Check the sorting of dependencies with the nightly version.
    fn dependencies(&self) -> Result<()> {
        if cmd!(&self.sh, "cargo sort --version").run().is_err() {
            return Err(
                "Could not find cargo-sort. Install it by running `cargo install cargo-sort`"
                    .into(),
            );
        }
        cmd!(
            &self.sh,
            "
            rustup run {NIGHTLY} cargo sort
                --workspace --grouped --check
                --order package,lib,features,dependencies,target,dev-dependencies,build-dependencies
            "
        )
        .run()
        .map_err(Into::into)
    }

    /// Check the typos.
    fn typos(&self) -> Result<()> {
        if cmd!(&self.sh, "typos --version").run().is_err() {
            return Err(
                "Could not find typos. Install it by running `cargo install typos-cli`".into()
            );
        }
        cmd!(&self.sh, "typos").run().map_err(Into::into)
    }
}

/// The features of the ruma package to enable.
#[derive(Debug, Clone, Copy)]
enum RumaFeatures {
    /// Almost all features.
    ///
    /// This includes the `full` feature and the unstable features.
    All,

    /// `All` features and compat features.
    Compat,

    /// Features that we want to test for WASM.
    ///
    /// Includes all the stable features that can be enabled by Matrix clients and all the unstable
    /// features.
    Wasm,
}

impl Metadata {
    /// Get the ruma features from this project metadata as a string.
    ///
    /// Returns a list of comma-separated features.
    ///
    /// Errors if the ruma package cannot be found in the project metadata.
    fn ruma_features(&self, ruma_features: RumaFeatures) -> Result<String> {
        let Some(ruma_package) = self.find_package("ruma") else {
            return Err("Could not find ruma package in project metadata".into());
        };

<<<<<<< HEAD
        let mut features = ruma_package.unstable_features().collect::<Vec<_>>();

        match ruma_features {
            RumaFeatures::All => features.push("full"),
            RumaFeatures::Compat => {
                features.extend(ruma_package.compat_features());
                features.push("full");
            }
            RumaFeatures::Wasm => {
=======
        let features = match ruma_features {
            RumaFeatures::All => {
                let mut features = ruma_package.filtered_features(FeatureFilter::Unstable);
                features.push("full");
                features
            }
            RumaFeatures::Compat => {
                let mut features = ruma_package.filtered_features(FeatureFilter::UnstableAndCompat);
                features.push("full");
                features
            }
            RumaFeatures::Wasm => {
                let mut features = ruma_package.filtered_features(FeatureFilter::Unstable);
>>>>>>> 1c842bd2
                features.extend([
                    "api",
                    "canonical-json",
                    "client-api",
                    "events",
                    "html-matrix",
                    "identity-service-api",
                    "js",
                    "markdown",
                    "rand",
                    "signatures",
                ]);
<<<<<<< HEAD
            }
        }
=======
                features
            }
        };
>>>>>>> 1c842bd2

        Ok(features.join(","))
    }
}<|MERGE_RESOLUTION|>--- conflicted
+++ resolved
@@ -440,17 +440,6 @@
             return Err("Could not find ruma package in project metadata".into());
         };
 
-<<<<<<< HEAD
-        let mut features = ruma_package.unstable_features().collect::<Vec<_>>();
-
-        match ruma_features {
-            RumaFeatures::All => features.push("full"),
-            RumaFeatures::Compat => {
-                features.extend(ruma_package.compat_features());
-                features.push("full");
-            }
-            RumaFeatures::Wasm => {
-=======
         let features = match ruma_features {
             RumaFeatures::All => {
                 let mut features = ruma_package.filtered_features(FeatureFilter::Unstable);
@@ -464,7 +453,6 @@
             }
             RumaFeatures::Wasm => {
                 let mut features = ruma_package.filtered_features(FeatureFilter::Unstable);
->>>>>>> 1c842bd2
                 features.extend([
                     "api",
                     "canonical-json",
@@ -477,14 +465,9 @@
                     "rand",
                     "signatures",
                 ]);
-<<<<<<< HEAD
-            }
-        }
-=======
                 features
             }
         };
->>>>>>> 1c842bd2
 
         Ok(features.join(","))
     }
