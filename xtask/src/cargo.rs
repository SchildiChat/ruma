#![allow(clippy::disallowed_types)]

use std::{collections::HashMap, path::PathBuf};

#[cfg(feature = "default")]
use reqwest::blocking::Client;
use semver::Version;
use serde::{de::IgnoredAny, Deserialize};
#[cfg(feature = "default")]
use toml_edit::{value, DocumentMut};
#[cfg(feature = "default")]
use xshell::Shell;

#[cfg(feature = "default")]
use crate::cmd;
use crate::{util::ask_yes_no, Metadata, Result};

const CRATESIO_API: &str = "https://crates.io/api/v1/crates";

/// A cargo package.
#[derive(Clone, Debug, Deserialize)]
pub struct Package {
    /// The package name
    pub name: String,

    /// The package version.
    pub version: Version,

    /// The package's manifest path.
    pub manifest_path: PathBuf,

    /// A list of the package dependencies.
    #[serde(default)]
    pub dependencies: Vec<Dependency>,

    /// A map of the package features.
    pub features: HashMap<String, Vec<String>>,
}

impl Package {
    /// Whether this package has a way to enable the given feature from the given package.
    pub fn can_enable_feature(&self, package_name: &str, feature_name: &str) -> bool {
        for activated_feature in self.features.values().flatten() {
            // Remove optional `dep:` at the start.
            let remaining = activated_feature.trim_start_matches("dep:");

            // Check that we have the package name.
            let Some(remaining) = remaining.strip_prefix(package_name) else {
                continue;
            };

            if remaining.is_empty() {
                // The feature only enables the dependency.
                continue;
            }

            // Remove optional `?`.
            let remaining = remaining.trim_start_matches('?');

            let Some(remaining) = remaining.strip_prefix('/') else {
                // This is another package name starting with the same string.
                continue;
            };

            // Finally, only the feature name is remaining.
            if remaining == feature_name {
                return true;
            }
        }

        false
    }

<<<<<<< HEAD
    /// The list of features beginning with the given prefix for this package.
    fn features_with_prefix(&self, prefix: &'static str) -> impl Iterator<Item = &str> {
        self.features.keys().filter(move |feature| feature.starts_with(prefix)).map(String::as_str)
    }

    /// The list of features beginning with the `unstable-` prefix for this package.
    pub fn unstable_features(&self) -> impl Iterator<Item = &str> {
        self.features_with_prefix("unstable-")
    }

    /// The list of features beginning with the `compat-` prefix for this package.
    pub fn compat_features(&self) -> impl Iterator<Item = &str> {
        self.features_with_prefix("compat-")
=======
    /// The list of features matching the given filter.
    pub fn filtered_features(&self, filter: FeatureFilter) -> Vec<&str> {
        if filter == FeatureFilter::Default {
            return self
                .features
                .get("default")
                .into_iter()
                .flatten()
                .map(String::as_str)
                .collect();
        }

        self.features
            .keys()
            .filter(move |feature| {
                // We always filter out private features.
                if FeatureFilter::is_private(feature) {
                    return false;
                }

                match filter {
                    FeatureFilter::Default => unreachable!(),
                    FeatureFilter::Stable => {
                        !FeatureFilter::is_unstable(feature) && !FeatureFilter::is_compat(feature)
                    }
                    FeatureFilter::Unstable => FeatureFilter::is_unstable(feature),
                    FeatureFilter::UnstableAndCompat => {
                        FeatureFilter::is_unstable(feature) || FeatureFilter::is_compat(feature)
                    }
                    FeatureFilter::All => true,
                }
            })
            .map(String::as_str)
            .collect()
>>>>>>> 1c842bd2
    }
}

#[cfg(feature = "default")]
impl Package {
    /// Update the version of this crate.
    pub fn update_version(&mut self, sh: &Shell, version: &Version, dry_run: bool) -> Result<()> {
        println!("Updating {} to version {version}…", self.name);

        if !dry_run {
            let mut document = sh.read_file(&self.manifest_path)?.parse::<DocumentMut>()?;

            document["package"]["version"] = value(version.to_string());

            sh.write_file(&self.manifest_path, document.to_string())?;
        }

        self.version = version.clone();

        Ok(())
    }

    /// Update the version of this crate in dependant crates' manifests, with the given version
    /// prefix.
    pub(crate) fn update_dependants(
        &self,
        sh: &Shell,
        metadata: &Metadata,
        dry_run: bool,
    ) -> Result<()> {
        if self.name == "ruma" {
            for package in metadata.packages.iter().filter(|p| {
                p.manifest_path.starts_with(&metadata.workspace_root)
                    && p.dependencies.iter().any(|d| d.name == self.name)
            }) {
                println!("Updating dependency in {} crate…", package.name);

                if !dry_run {
                    let mut document =
                        sh.read_file(&package.manifest_path)?.parse::<DocumentMut>()?;

                    let version = if !self.version.pre.is_empty() {
                        format!("={}", self.version)
                    } else {
                        self.version.to_string()
                    };

                    for dependency in package.dependencies.iter().filter(|d| d.name == self.name) {
                        let kind = match dependency.kind {
                            Some(DependencyKind::Dev) => "dev-dependencies",
                            Some(DependencyKind::Build) => "build-dependencies",
                            None => "dependencies",
                        };

                        document[kind][&self.name]["version"] = value(version.as_str());
                    }

                    sh.write_file(&package.manifest_path, document.to_string())?;
                }
            }
        } else {
            let workspace_manifest_path = metadata.workspace_root.join("Cargo.toml");
            let mut document = sh.read_file(&workspace_manifest_path)?.parse::<DocumentMut>()?;
            let workspace_deps = &mut document["workspace"]["dependencies"];

            println!("Updating workspace dependency…");
            assert!(workspace_deps.get(&self.name).is_some());

            if !dry_run {
                let version = if self.name == "ruma-macros" || !self.version.pre.is_empty() {
                    format!("={}", self.version)
                } else {
                    self.version.to_string()
                };

                workspace_deps[&self.name]["version"] = value(version.as_str());

                sh.write_file(&workspace_manifest_path, document.to_string())?;
            }
        }

        Ok(())
    }

    /// Update the changelog for the release of the current version, if needed.
    pub fn update_changelog(&self, sh: &Shell) -> Result<()> {
        self.changes_inner(sh, true)?;
        Ok(())
    }

    /// Get the changes for the current version.
    pub fn changes(&self, sh: &Shell) -> Result<String> {
        self.changes_inner(sh, false)
    }

    /// Get the changes for the current version.
    ///
    /// If `update` is `true`, the changelog is updated if needed.
    fn changes_inner(&self, sh: &Shell, update: bool) -> Result<String> {
        if self.name == "ruma-macros" {
            // ruma-macros doesn't have a changelog and won't create a tag.
            return Ok(String::new());
        }

        let mut changelog_path = self.manifest_path.clone();
        changelog_path.set_file_name("CHANGELOG.md");

        let changelog = sh.read_file(&changelog_path)?;
        let version = Version {
            pre: semver::Prerelease::EMPTY,
            build: semver::BuildMetadata::EMPTY,
            ..self.version.clone()
        };

        let (update, title_start) = if let Some(pos) = changelog.find(&format!("# {version}\n")) {
            (false, pos)
        } else if update
            && (changelog.starts_with(&format!("# {version} (unreleased)\n"))
                || changelog.starts_with("# [unreleased]\n"))
        {
            (true, 0)
        } else {
            return Err("Could not find version title in changelog".into());
        };

        let changes_start = match changelog[title_start..].find('\n') {
            Some(p) => title_start + p + 1,
            None => {
                return Err("Could not find end of version title in changelog".into());
            }
        };

        let changes_end = match changelog[changes_start..].find("\n# ") {
            Some(p) => changes_start + p,
            None => changelog.len(),
        };

        let changes = match changelog[changes_start..changes_end].trim() {
            "" => "No changes for this version",
            s => s,
        };

        if update {
            let rest = &changelog[changes_end..];
            let changelog = format!("# [unreleased]\n\n# {}\n\n{changes}\n{rest}", self.version);

            sh.write_file(&changelog_path, changelog)?;
        }

        Ok(changes.to_owned())
    }

    /// Check if the current version of the crate is published on crates.io.
    pub fn is_published(&self, client: &Client) -> Result<bool> {
        let response: CratesIoCrate =
            client.get(format!("{CRATESIO_API}/{}/{}", self.name, self.version)).send()?.json()?;

        Ok(response.version.is_some())
    }

    /// Publish this package on crates.io.
    pub fn publish(&self, sh: &Shell, client: &Client, dry_run: bool) -> Result<()> {
        println!("Publishing {} {} on crates.io…", self.name, self.version);
        let _dir = sh.push_dir(self.manifest_path.parent().unwrap());

        if self.is_published(client)? {
            if !ask_yes_no("This version is already published. Skip this step and continue?")? {
                return Err("Release interrupted by user.".into());
            }
        } else if !dry_run {
            cmd!(sh, "cargo publish").run()?;
        }

        Ok(())
    }
}

/// The package features to filter.
#[derive(Debug, Clone, Copy, PartialEq, Eq)]
pub enum FeatureFilter {
    /// Only the default features.
    Default,

    /// Only the stable features.
    Stable,

    /// Only the unstable features.
    Unstable,

    /// Only the unstable and compat features.
    UnstableAndCompat,

    /// All the public features.
    All,
}

impl FeatureFilter {
    /// Whether the given feature is an unstable feature.
    fn is_unstable(feature: &str) -> bool {
        feature.starts_with("unstable-")
    }

    /// Whether the given feature is an unstable feature.
    fn is_compat(feature: &str) -> bool {
        feature.starts_with("compat-")
    }

    /// Whether the given features is a private feature.
    fn is_private(feature: &str) -> bool {
        feature.starts_with("_")
    }
}

/// A cargo package dependency.
#[derive(Clone, Debug, Deserialize)]
pub struct Dependency {
    /// The package name.
    pub name: String,

    /// The kind of the dependency.
    pub kind: Option<DependencyKind>,
}

/// The kind of a cargo package dependency.
#[derive(Clone, Debug, Deserialize, PartialEq)]
#[serde(rename_all = "lowercase")]
pub enum DependencyKind {
    /// A dev dependency.
    Dev,

    /// A build dependency.
    Build,
}

#[cfg(feature = "default")]
/// A crate from the `GET /crates/{crate}` endpoint of crates.io.
#[derive(Deserialize)]
struct CratesIoCrate {
    version: Option<IgnoredAny>,
}<|MERGE_RESOLUTION|>--- conflicted
+++ resolved
@@ -71,21 +71,6 @@
         false
     }
 
-<<<<<<< HEAD
-    /// The list of features beginning with the given prefix for this package.
-    fn features_with_prefix(&self, prefix: &'static str) -> impl Iterator<Item = &str> {
-        self.features.keys().filter(move |feature| feature.starts_with(prefix)).map(String::as_str)
-    }
-
-    /// The list of features beginning with the `unstable-` prefix for this package.
-    pub fn unstable_features(&self) -> impl Iterator<Item = &str> {
-        self.features_with_prefix("unstable-")
-    }
-
-    /// The list of features beginning with the `compat-` prefix for this package.
-    pub fn compat_features(&self) -> impl Iterator<Item = &str> {
-        self.features_with_prefix("compat-")
-=======
     /// The list of features matching the given filter.
     pub fn filtered_features(&self, filter: FeatureFilter) -> Vec<&str> {
         if filter == FeatureFilter::Default {
@@ -120,7 +105,6 @@
             })
             .map(String::as_str)
             .collect()
->>>>>>> 1c842bd2
     }
 }
 
